#!/usr/bin/env python3
# -*- coding: UTF-8 -*-

# pylint: disable=invalid-name

"""
Biblioteca Gráfica / Graphics Library.

Desenvolvido por: Gabriel Duarte & Michel Moraes
Disciplina: Computação Gráfica
Data:
"""

import time         # Para operações com tempo

import gpu          # Simula os recursos de uma GPU
import numpy as np
import math

class GL:
    """Classe que representa a biblioteca gráfica (Graphics Library)."""

    width = 800   # largura da tela
    height = 600  # altura da tela
    near = 0.01   # plano de corte próximo
    far = 1000    # plano de corte distante

    @staticmethod
    def setup(width, height, near=0.01, far=1000):
        """Definr parametros para câmera de razão de aspecto, plano próximo e distante."""
        GL.width = width
        GL.height = height
        GL.near = near
        GL.far = far
        GL.screen = np.matrix([
            [width / 2, 0, 0, width / 2], 
            [0, - height / 2, 0, height / 2],
            [0, 0, 1, 0],
            [0, 0, 0, 1]
        ])
<<<<<<< HEAD
        GL.zBuffer = [[None for x in range(GL.width)] for y in range(GL.height)]
        GL.pilha = []
=======

    @staticmethod
    def inside(tri, x, y):
        # print(f'X:{x}, Y:{y}, TRI:{tri}')
        x+=0.5
        y+=0.5
        # x0, y0, z0 = tri[0], tri[1], tri[2]
        # x1, y1, z1 = tri[3], tri[4], tri[5]
        # x2, y2, z2 = tri[6], tri[7], tri[8]

        x0 = tri[0][0]
        y0 = tri[0][1]
        
        x1 = tri[1][0]
        y1 = tri[1][1]

        x2 = tri[2][0]
        y2 = tri[2][1]

        L1 = (y1-y0)*x - (x1-x0)*y + y0*(x1-x0) - x0*(y1-y0)
        L2 = (y2-y1)*x - (x2-x1)*y + y1*(x2-x1) - x1*(y2-y1)
        L3 = (y0-y2)*x - (x0-x2)*y + y2*(x0-x2) - x2*(y0-y2)

        # print(L1, L2, L3)

        return L1 >= 0 and L2 >= 0 and L3 >= 0 
>>>>>>> 2c6e0086

    @staticmethod
    def transform_point(points):
        screen_points = []
        for i in range(0, len(points) - 2, 3):
            p = np.matrix([[points[i]], [points[i+1]], [points[i+2]], [1]])
            norm = GL.matrix_mvp.dot(p)
            norm = np.divide(norm, norm[3][0])
            screen_points += [GL.screen.dot(norm)]
        return screen_points

    @staticmethod
    def triangleSet(point, colors):
        print("roda triangleSet")
        """Função usada para renderizar TriangleSet."""
        # Nessa função você receberá pontos no parâmetro point, esses pontos são uma lista
        # de pontos x, y, e z sempre na ordem. Assim point[0] é o valor da coordenada x do
        # primeiro ponto, point[1] o valor y do primeiro ponto, point[2] o valor z da
        # coordenada z do primeiro ponto. Já point[3] é a coordenada x do segundo ponto e
        # assim por diante.
        # No TriangleSet os triângulos são informados individualmente, assim os três
        # primeiros pontos definem um triângulo, os três próximos pontos definem um novo
        # triângulo, e assim por diante.
        # O parâmetro colors é um dicionário com os tipos cores possíveis, para o TriangleSet
        # você pode assumir o desenho das linhas com a cor emissiva (emissiveColor).

        # O print abaixo é só para vocês verificarem o funcionamento, DEVE SER REMOVIDO.
        print("TriangleSet : pontos = {0}".format(point)) # imprime no terminal pontos
        print("TriangleSet : colors = {0}".format(colors)) # imprime no terminal as cores
        # print(len(point))
        
        point = GL.transform_point(point)
        # print(point)

        for p in range(0, len(point)-2, 3):
            r=int(colors['diffuseColor'][0]*255)
            g=int(colors['diffuseColor'][1]*255)
            b=int(colors['diffuseColor'][2]*255)
            
            tri = [
<<<<<<< HEAD
                [point[p][0],point[p][1], point[p][2]],
                [point[p+1][0],point[p+1][1], point[p+1][2]],
                [point[p+2][0],point[p+2][1], point[p+2][2]],
=======
                [point[p][0],point[p][1]],
                [point[p+1][0],point[p+1][1]],
                [point[p+2][0],point[p+2][1]],
>>>>>>> 2c6e0086
            ]

            for x in range(GL.width):
                for y in range(GL.height):
<<<<<<< HEAD

                    if GL.inside(tri, x ,y)[0]:
=======
                    if GL.inside(tri, x ,y):
>>>>>>> 2c6e0086
                        # gpu.GPU.set_pixel(x, y, r, g, b)
                        gpu.GPU.draw_pixels([x, y], gpu.GPU.RGB8, [r, g, b])  # altera pixel

        # # Exemplo de desenho de um pixel branco na coordenada 10, 10
        # gpu.GPU.draw_pixels([10, 10], gpu.GPU.RGB8, [255, 255, 255])  # altera pixel

    @staticmethod
    def viewpoint(position, orientation, fieldOfView):
        print("roda view Point")

        """Função usada para renderizar (na verdade coletar os dados) de Viewpoint."""
        # Na função de viewpoint você receberá a posição, orientação e campo de visão da
        # câmera virtual. Use esses dados para poder calcular e criar a matriz de projeção
        # perspectiva para poder aplicar nos pontos dos objetos geométricos.

        # O print abaixo é só para vocês verificarem o funcionamento, DEVE SER REMOVIDO.
        print("Viewpoint : ", end='')
        print("position = {0} ".format(position), end='')
        print("orientation = {0} ".format(orientation), end='')
        print("fieldOfView = {0} ".format(fieldOfView))

        fovy = 2 * math.atan(math.tan(fieldOfView / 2) * GL.height / math.sqrt(GL.height ** 2 + GL.width ** 2))
        top = GL.near * math.tan(fovy)
        right = top * GL.width / GL.height

        GL.perspectiva = np.matrix([
            [GL.near / right, 0, 0, 0], 
            [0, GL.near / top, 0, 0],
            [0, 0, -((GL.far + GL.near) / (GL.far - GL.near)), ((- 2 * GL.far * GL.near)/(GL.far - GL.near))],
            [0, 0, -1, 0]])

        translation_matrix = np.matrix([
            [1, 0, 0, position[0]], 
            [0, 1, 0, position[1]],
            [0, 0, 1, position[2]],
            [0, 0, 0, 1]
        ])

        translation_matrix_inv = np.linalg.inv(translation_matrix)

        if orientation:
            if (orientation[1] > 0):
                rotation_matrix = np.array([[np.cos(orientation[3]),0,np.sin(orientation[3]),0],
                                            [0,1,0,0],
                                            [-np.sin(orientation[3]),0,np.cos(orientation[3]),0],
                                            [0,0,0,1]])
            elif (orientation[0] > 0):
                rotation_matrix = np.array([[ 1,0,0,0],
                                            [ 0, np.cos(orientation[3]),-np.sin(orientation[3]),0],
                                            [ 0, np.sin(orientation[3]),np.cos(orientation[3]),0],
                                            [ 0,0,0,1]])
            else:     
                rotation_matrix = np.array([[np.cos(orientation[3]),-np.sin(orientation[3]),0,0],
                                            [np.sin(orientation[3]),np.cos(orientation[3]),0,0],
                                            [0,0,1,0],
                                            [0,0,0,1]])

            rotation_matrix_inv = np.linalg.inv(rotation_matrix)
        
        GL.lookat = rotation_matrix_inv.dot(translation_matrix_inv)



    @staticmethod
    def transform_in(translation, scale, rotation):
        print("roda transform in")

        """Função usada para renderizar (na verdade coletar os dados) de Transform."""
        # A função transform_in será chamada quando se entrar em um nó X3D do tipo Transform
        # do grafo de cena. Os valores passados são a escala em um vetor [x, y, z]
        # indicando a escala em cada direção, a translação [x, y, z] nas respectivas
        # coordenadas e finalmente a rotação por [x, y, z, t] sendo definida pela rotação
        # do objeto ao redor do eixo x, y, z por t radianos, seguindo a regra da mão direita.
        # Quando se entrar em um nó transform se deverá salvar a matriz de transformação dos
        # modelos do mundo em alguma estrutura de pilha.

        # O print abaixo é só para vocês verificarem o funcionamento, DEVE SER REMOVIDO.
        print("Transform : ", end='')
        if translation:
            print("translation = {0} ".format(translation), end='') # imprime no terminal
        if scale:
            print("scale = {0} ".format(scale), end='') # imprime no terminal
        if rotation:
            print("rotation = {0} ".format(rotation), end='') # imprime no terminal
        print("")

        scale_matrix = np.matrix([
            [scale[0], 0, 0, 0], 
            [0, scale[1], 0, 0],
            [0, 0, scale[2], 0],
            [0, 0, 0, 1]])

        translation_matrix = np.matrix([
            [1, 0, 0, translation[0]], 
            [0, 1, 0, translation[1]],
            [0, 0, 1, translation[2]],
            [0, 0, 0, 1]])


        if rotation:
            if (rotation[1] > 0):
                rotation_matrix = np.array([[  np.cos(rotation[3]), 0, np.sin(rotation[3]), 0],
                                            [0, 1,0, 0],
                                            [ -np.sin(rotation[3]), 0, np.cos(rotation[3]), 0],
                                            [0, 0,                      0, 1]])
            elif (rotation[0] > 0):
                rotation_matrix = np.array([[ 1,                      0,                       0, 0],
                                            [ 0, np.cos(rotation[3]), -np.sin(rotation[3]), 0],
                                            [ 0, np.sin(rotation[3]),  np.cos(rotation[3]), 0],
                                            [ 0,                      0,                       0, 1]])
            
            else:     
                rotation_matrix = np.array([[ np.cos(rotation[3]), -np.sin(rotation[3]), 0, 0],
                                            [ np.sin(rotation[3]),  np.cos(rotation[3]), 0, 0],
                                            [                      0,                       0, 1, 0],
                                            [0,0,0,1]])

        GL.model_world = translation_matrix.dot(rotation_matrix).dot(scale_matrix)
<<<<<<< HEAD

        if (len(GL.pilha) > 1):
            GL.model_world = np.matmul(GL.pilha[-1], GL.model_world)

        GL.pilha.append(GL.model_world)

=======
>>>>>>> 2c6e0086
        GL.matrix_mvp = GL.perspectiva.dot(GL.lookat).dot(GL.model_world)


    @staticmethod
    def transform_out():
        print("roda tranform out")

        """Função usada para renderizar (na verdade coletar os dados) de Transform."""
        # A função transform_out será chamada quando se sair em um nó X3D do tipo Transform do
        # grafo de cena. Não são passados valores, porém quando se sai de um nó transform se
        # deverá recuperar a matriz de transformação dos modelos do mundo da estrutura de
        # pilha implementada.

        # O print abaixo é só para vocês verificarem o funcionamento, DEVE SER REMOVIDO.
        if (len(GL.pilha) > 0):
            GL.pilha.pop()
        
        print("Saindo de Transform")

    @staticmethod
    def triangleStripSet(point, stripCount, colors):
        print("roda triangleStripSet")

        """Função usada para renderizar TriangleStripSet."""
        # A função triangleStripSet é usada para desenhar tiras de triângulos interconectados,
        # você receberá as coordenadas dos pontos no parâmetro point, esses pontos são uma
        # lista de pontos x, y, e z sempre na ordem. Assim point[0] é o valor da coordenada x
        # do primeiro ponto, point[1] o valor y do primeiro ponto, point[2] o valor z da
        # coordenada z do primeiro ponto. Já point[3] é a coordenada x do segundo ponto e assim
        # por diante. No TriangleStripSet a quantidade de vértices a serem usados é informado
        # em uma lista chamada stripCount (perceba que é uma lista). Ligue os vértices na ordem,
        # primeiro triângulo será com os vértices 0, 1 e 2, depois serão os vértices 1, 2 e 3,
        # depois 2, 3 e 4, e assim por diante. Cuidado com a orientação dos vértices, ou seja,
        # todos no sentido horário ou todos no sentido anti-horário, conforme especificado.

        # O print abaixo é só para vocês verificarem o funcionamento, DEVE SER REMOVIDO.
        # print("TriangleStripSet : pontos = {0} ".format(point), end='')
        # for i, strip in enumerate(stripCount):
        #     print("strip[{0}] = {1} ".format(i, strip), end='')
        # print("")
        # print("TriangleStripSet : colors = {0}".format(colors)) # imprime no terminal as cores

        # Exemplo de desenho de um pixel branco na coordenada 10, 10
        # gpu.GPU.draw_pixels([10, 10], gpu.GPU.RGB8, [255, 255, 255])  # altera pixel

        point = GL.transform_point(point)
        tri = []
        for i in range(stripCount[0] - 2):
            r=int(colors['diffuseColor'][0]*255)
            g=int(colors['diffuseColor'][1]*255)
            b=int(colors['diffuseColor'][2]*255)

            tri = [
<<<<<<< HEAD
                [point[i + 2][0], point[i + 2][1], point[i + 2][2]],
                [point[i + 1][0], point[i + 1][1], point[i + 1][2]], 
                [point[i][0], point[i][1], point[i][2]], 
            ]
            if i % 2 == 0: 
                tri = [
                    [point[i][0], point[i][1], point[i][2]], 
                    [point[i + 1][0], point[i + 1][1], point[i + 1][2]], 
                    [point[i + 2][0], point[i + 2][1], point[i + 2][2]],
                    ]
            for x in range(GL.width):
                for y in range(GL.height):
                    if GL.inside(tri, x ,y)[0]:
=======
                [point[i + 2][0], point[i + 2][1]],
                [point[i + 1][0], point[i + 1][1]], 
                [point[i][0], point[i][1]], 
            ]
            if i % 2 == 0: 
                tri = [
                    [point[i][0], point[i][1]], 
                    [point[i + 1][0], point[i + 1][1]], 
                    [point[i + 2][0], point[i + 2][1]], 
                    ]
            for x in range(GL.width):
                for y in range(GL.height):
                    if GL.inside(tri, x ,y):
>>>>>>> 2c6e0086
                        # gpu.GPU.set_pixel(x, y, r, g, b)
                        gpu.GPU.draw_pixels([x, y], gpu.GPU.RGB8, [r, g, b])  # altera pixel

    @staticmethod
    def indexedTriangleStripSet(point, index, colors):
        print("roda indexedTriangleStripSet")

        """Função usada para renderizar IndexedTriangleStripSet."""
        # A função indexedTriangleStripSet é usada para desenhar tiras de triângulos
        # interconectados, você receberá as coordenadas dos pontos no parâmetro point, esses
        # pontos são uma lista de pontos x, y, e z sempre na ordem. Assim point[0] é o valor
        # da coordenada x do primeiro ponto, point[1] o valor y do primeiro ponto, point[2]
        # o valor z da coordenada z do primeiro ponto. Já point[3] é a coordenada x do
        # segundo ponto e assim por diante. No IndexedTriangleStripSet uma lista informando
        # como conectar os vértices é informada em index, o valor -1 indica que a lista
        # acabou. A ordem de conexão será de 3 em 3 pulando um índice. Por exemplo: o
        # primeiro triângulo será com os vértices 0, 1 e 2, depois serão os vértices 1, 2 e 3,
        # depois 2, 3 e 4, e assim por diante. Cuidado com a orientação dos vértices, ou seja,
        # todos no sentido horário ou todos no sentido anti-horário, conforme especificado.

        # O print abaixo é só para vocês verificarem o funcionamento, DEVE SER REMOVIDO.
        print("IndexedTriangleStripSet : pontos = {0}, index = {1}".format(point, index))
        print("IndexedTriangleStripSet : colors = {0}".format(colors)) # imprime as cores

        # Exemplo de desenho de um pixel branco na coordenada 10, 10
        # gpu.GPU.draw_pixels([10, 10], gpu.GPU.RGB8, [255, 255, 255])  # altera pixel

        point = GL.transform_point(point)
        tri = []
        for i in range(len(index) - 3):
            r=int(colors['diffuseColor'][0]*255)
            g=int(colors['diffuseColor'][1]*255)
            b=int(colors['diffuseColor'][2]*255)

            tri = [
<<<<<<< HEAD
                [point[index[i + 2]][0], point[index[i + 2]][1], point[index[i + 2]][2]], 
                [point[index[i + 1]][0], point[index[i + 1]][1], point[index[i + 1]][2]], 
                [point[index[i]][0], point[index[i]][1], point[index[i]][2]], 
            ]
            if i % 2 == 0: 
                tri = [
                    [point[index[i]][0], point[index[i]][1], point[index[i]][2]], 
                    [point[index[i + 1]][0], point[index[i + 1]][1], point[index[i + 1]][2]], 
                    [point[index[i + 2]][0], point[index[i + 2]][1], point[index[i + 2]][2]], 
                    ]
            for x in range(GL.width):
                for y in range(GL.height):
                    if GL.inside(tri, x ,y)[0]:
=======
                [point[index[i + 2]][0], point[index[i + 2]][1]], 
                [point[index[i + 1]][0], point[index[i + 1]][1]], 
                [point[index[i]][0], point[index[i]][1]], 
            ]
            if i % 2 == 0: 
                tri = [
                    [point[index[i]][0], point[index[i]][1]], 
                    [point[index[i + 1]][0], point[index[i + 1]][1]], 
                    [point[index[i + 2]][0], point[index[i + 2]][1]], 
                    ]
            for x in range(GL.width):
                for y in range(GL.height):
                    if GL.inside(tri, x ,y):
>>>>>>> 2c6e0086
                        # gpu.GPU.set_pixel(x, y, r, g, b)
                        gpu.GPU.draw_pixels([x, y], gpu.GPU.RGB8, [r, g, b])  # altera pixel

    @staticmethod
    def box(size, colors):
        print("roda box")

        """Função usada para renderizar Boxes."""
        # A função box é usada para desenhar paralelepípedos na cena. O Box é centrada no
        # (0, 0, 0) no sistema de coordenadas local e alinhado com os eixos de coordenadas
        # locais. O argumento size especifica as extensões da caixa ao longo dos eixos X, Y
        # e Z, respectivamente, e cada valor do tamanho deve ser maior que zero. Para desenha
        # essa caixa você vai provavelmente querer tesselar ela em triângulos, para isso
        # encontre os vértices e defina os triângulos.

        # O print abaixo é só para vocês verificarem o funcionamento, DEVE SER REMOVIDO.
        print("Box : size = {0}".format(size)) # imprime no terminal pontos
        print("Box : colors = {0}".format(colors)) # imprime no terminal as cores

        # Exemplo de desenho de um pixel branco na coordenada 10, 10
        # gpu.GPU.draw_pixels([10, 10], gpu.GPU.RGB8, [255, 255, 255])  # altera pixel

        points = [-size[0], -size[1],  size[2], 
                   size[0], -size[1],  size[2], 
                   size[0],  size[1],  size[2], 
                  -size[0],  size[1],  size[2],
                  -size[0],  size[1], -size[2],
                   size[0],  size[1], -size[2],
                  -size[0], -size[1], -size[2],
                   size[0], -size[1], -size[2]]

        pontos = GL.transform_point(points)

        tri = [
                [pontos[1], pontos[7], pontos[5]], 
                [pontos[5], pontos[2], pontos[1]],
                [pontos[2], pontos[3], pontos[0]], 
                [pontos[0], pontos[1], pontos[2]],
                [pontos[3], pontos[2], pontos[5]], 
                [pontos[4], pontos[3], pontos[0]], 
                [pontos[5], pontos[4], pontos[3]], 
                [pontos[4], pontos[5], pontos[6]], 
                [pontos[6], pontos[4], pontos[0]], 
                [pontos[5], pontos[6], pontos[7]],
                [pontos[7], pontos[6], pontos[0]],
                [pontos[7], pontos[1], pontos[0]] 
                ]
        
        for t in tri:
            r=int(colors['diffuseColor'][0]*255)
            g=int(colors['diffuseColor'][1]*255)
            b=int(colors['diffuseColor'][2]*255)
            for x in range(GL.width):
                for y in range(GL.height):
                    if GL.inside(t, x ,y):
                        # gpu.GPU.set_pixel(x, y, r, g, b)
                        gpu.GPU.draw_pixels([x, y], gpu.GPU.RGB8, [r, g, b])  # altera pixel
<<<<<<< HEAD

    @staticmethod
    def inside(vertices, x, y):
        x1, x2, x3 = vertices[0][0][0], vertices[1][0][0], vertices[2][0][0]
        y1, y2, y3 = vertices[0][1][0], vertices[1][1][0], vertices[2][1][0]
        z1, z2, z3 = vertices[0][2][0], vertices[1][2][0], vertices[2][2][0]

        L1 = (y2-y1)*x - (x2-x1)*y + y1*(x2-x1) - x1*(y2-y1)
        L2 = (y3-y2)*x - (x3-x2)*y + y2*(x3-x2) - x2*(y3-y2)
        L3 = (y1-y3)*x - (x1-x3)*y + y3*(x1-x3) - x3*(y1-y3)

        alpha = (-(x - x2) * (y3 - y2) + (y - y2) * (x3 - x2)) / (-(x1 - x2) * (y3 - y2) + (y1 - y2) * (x3 - x2))    
        beta  = (-(x - x3) * (y1 - y3) + (y - y3) * (x1 - x3)) / (-(x2 - x3) * (y1 - y3) + (y2 - y3) * (x1 - x3))
        gamma = 1 - (alpha + beta)
        z = 1 / (alpha * (1 / z1) + beta * (1 / z2) + gamma * (1 / z3))

        insido = (L1 >= 0 and L2 >= 0 and L3 >= 0)
        return [insido, alpha, beta, gamma, z]

=======
>>>>>>> 2c6e0086

    @staticmethod
    def indexedFaceSet(coord, coordIndex, colorPerVertex, color, colorIndex,
                       texCoord, texCoordIndex, colors, current_texture):        
        """Função usada para renderizar IndexedFaceSet."""
        # A função indexedFaceSet é usada para desenhar malhas de triângulos. Ela funciona de
        # forma muito simular a IndexedTriangleStripSet porém com mais recursos.
        # Você receberá as coordenadas dos pontos no parâmetro cord, esses
        # pontos são uma lista de pontos x, y, e z sempre na ordem. Assim coord[0] é o valor
        # da coordenada x do primeiro ponto, coord[1] o valor y do primeiro ponto, coord[2]
        # o valor z da coordenada z do primeiro ponto. Já coord[3] é a coordenada x do
        # segundo ponto e assim por diante. No IndexedFaceSet uma lista de vértices é informada
        # em coordIndex, o valor -1 indica que a lista acabou.
        # A ordem de conexão será de 3 em 3 pulando um índice. Por exemplo: o
        # primeiro triângulo será com os vértices 0, 1 e 2, depois serão os vértices 1, 2 e 3,
        # depois 2, 3 e 4, e assim por diante.
        # Adicionalmente essa implementação do IndexedFace aceita cores por vértices, assim
        # se a flag colorPerVertex estiver habilitada, os vértices também possuirão cores
        # que servem para definir a cor interna dos poligonos, para isso faça um cálculo
        # baricêntrico de que cor deverá ter aquela posição. Da mesma forma se pode definir uma
        # textura para o poligono, para isso, use as coordenadas de textura e depois aplique a
        # cor da textura conforme a posição do mapeamento. Dentro da classe GPU já está
        # implementadado um método para a leitura de imagens.

        # Os prints abaixo são só para vocês verificarem o funcionamento, DEVE SER REMOVIDO.
        print("IndexedFaceSet : ")
        if coord:
            print("\tpontos(x, y, z) = {0}, coordIndex = {1}".format(coord, coordIndex))
        print("colorPerVertex = {0}".format(colorPerVertex))
        if colorPerVertex and color and colorIndex:
            print("\tcores(r, g, b) = {0}, colorIndex = {1}".format(color, colorIndex))
        if texCoord and texCoordIndex:
            print("\tpontos(u, v) = {0}, texCoordIndex = {1}".format(texCoord, texCoordIndex))
        if current_texture:
            image = gpu.GPU.load_texture(current_texture[0])
            print("\t Matriz com image = {0}".format(image))
            print("\t Dimensões da image = {0}".format(image.shape))
        print("IndexedFaceSet : colors = {0}".format(colors))  # imprime no terminal as cores

        # # Exemplo de desenho de um pixel branco na coordenada 10, 10
        # gpu.GPU.draw_pixels([10, 10], gpu.GPU.RGB8, [255, 255, 255])  # altera pixel

        point = GL.transform_point(coord)
        cor = []
        tri = []

        if colorPerVertex and colorIndex and color:
            cores = []
            for c in range(0, len(color), 3): 
                cores.append([color[c], color[c + 1], color[c + 2]])

            for i in range(len(coordIndex)):
                if coordIndex[i] < 0 or colorIndex[i] < 0:
                    for x in range(GL.width):
                        for y in range(GL.height):
                            res = GL.inside(tri, x, y)
                            is_inside, alpha, beta, gamma, z = res[0], res[1], res[2], res[3], res[4]    

                            r = int(colors["diffuseColor"][0]*255)
                            g = int(colors["diffuseColor"][1]*255)
                            b = int(colors["diffuseColor"][2]*255)
                            
                            if is_inside:
                                if colorPerVertex and cor:
                                    r = (cor[0][0] * alpha + cor[1][0] * beta + cor[2][0] * gamma) * 255
                                    g = (cor[0][1] * alpha + cor[1][1] * beta + cor[2][1] * gamma) * 255
                                    b = (cor[0][2] * alpha + cor[1][2] * beta + cor[2][2] * gamma) * 255
                                
                                if (GL.zBuffer[y][x]):
                                    if (z < GL.zBuffer[y][x]):
                                        GL.zBuffer[y][x] = z
                                        gpu.GPU.draw_pixels([x, y], gpu.GPU.RGB8, [r, g, b])  
                                else:
                                    GL.zBuffer[y][x] = z
                                    gpu.GPU.draw_pixels([x, y], gpu.GPU.RGB8, [r, g, b])

                    tri = []
                    cor = []
                else:
                    cor.append(cores[colorIndex[i]])
                    tri.append(point[coordIndex[i]])

        elif (texCoord and texCoordIndex):
            p_tex = []
            for p in range(0, len(texCoord), 2):
                p_tex.append([texCoord[p], texCoord[p+1]])
            tex = []

            for i in range(len(coordIndex)):
                if coordIndex[i] < 0:
                    for x in range(GL.width):
                        for y in range(GL.height):
                            res = GL.inside(tri, x, y)
                            is_inside, alpha, beta, gamma, z = res[0], res[1], res[2], res[3], res[4]

                            r = int(colors["diffuseColor"][0]*255)
                            g = int(colors["diffuseColor"][1]*255)
                            b = int(colors["diffuseColor"][2]*255)
                            
                            if is_inside:
                                tex_x = (tex[0][0] * alpha + tex[1][0] * beta + tex[2][0] * gamma) * image.shape[0]
                                tex_y = (tex[0][1] * alpha + tex[1][1] * beta + tex[2][1] * gamma) * image.shape[1]
                                r, g, b, a = image[int(-tex_y)][int(tex_x)]
                                
                                if (GL.zBuffer[y][x]):
                                    if (z < GL.zBuffer[y][x]):
                                        GL.zBuffer[y][x] = z
                                        gpu.GPU.draw_pixels([x, y], gpu.GPU.RGB8, [r, g, b])  
                                else:
                                    GL.zBuffer[y][x] = z
                                    gpu.GPU.draw_pixels([x, y], gpu.GPU.RGB8, [r, g, b])

                    tri = []
                    tex = []
                else:
                    tri.append(point[coordIndex[i]])
                    tex.append(p_tex[texCoordIndex[i]])
        else:
            
            for i in range(len(coordIndex)):
                if coordIndex[i] < 0:
                    for x in range(GL.width):
                        for y in range(GL.height):
                            res = GL.inside(tri, x, y)
                            is_inside, alpha, beta, gamma, z = res[0], res[1], res[2], res[3], res[4]

<<<<<<< HEAD
                            r = int(colors["diffuseColor"][0]*255)
                            g = int(colors["diffuseColor"][1]*255)
                            b = int(colors["diffuseColor"][2]*255)
                            
                            if is_inside:
                                if (GL.zBuffer[y][x]):
                                    if (z < GL.zBuffer[y][x]):
                                        GL.zBuffer[y][x] = z
                                        gpu.GPU.draw_pixels([x, y], gpu.GPU.RGB8, [r, g, b])  
                                else:
                                    GL.zBuffer[y][x] = z
                                    gpu.GPU.draw_pixels([x, y], gpu.GPU.RGB8, [r, g, b])
                    tri = []
                else:
                    tri.append(point[coordIndex[i]])
=======
    @staticmethod
    def sphere(radius, colors):
        """Função usada para renderizar Esferas."""
        # A função sphere é usada para desenhar esferas na cena. O esfera é centrada no
        # (0, 0, 0) no sistema de coordenadas local. O argumento radius especifica o
        # raio da esfera que está sendo criada. Para desenha essa esfera você vai
        # precisar tesselar ela em triângulos, para isso encontre os vértices e defina
        # os triângulos.

        # O print abaixo é só para vocês verificarem o funcionamento, DEVE SER REMOVIDO.
        print("Sphere : radius = {0}".format(radius)) # imprime no terminal o raio da esfera
        print("Sphere : colors = {0}".format(colors)) # imprime no terminal as cores

    @staticmethod
    def navigationInfo(headlight):
        """Características físicas do avatar do visualizador e do modelo de visualização."""
        # O campo do headlight especifica se um navegador deve acender um luz direcional que
        # sempre aponta na direção que o usuário está olhando. Definir este campo como TRUE
        # faz com que o visualizador forneça sempre uma luz do ponto de vista do usuário.
        # A luz headlight deve ser direcional, ter intensidade = 1, cor = (1 1 1),
        # ambientIntensity = 0,0 e direção = (0 0 −1).

        # O print abaixo é só para vocês verificarem o funcionamento, DEVE SER REMOVIDO.
        print("NavigationInfo : headlight = {0}".format(headlight)) # imprime no terminal

    @staticmethod
    def directionalLight(ambientIntensity, color, intensity, direction):
        """Luz direcional ou paralela."""
        # Define uma fonte de luz direcional que ilumina ao longo de raios paralelos
        # em um determinado vetor tridimensional. Possui os campos básicos ambientIntensity,
        # cor, intensidade. O campo de direção especifica o vetor de direção da iluminação
        # que emana da fonte de luz no sistema de coordenadas local. A luz é emitida ao
        # longo de raios paralelos de uma distância infinita.

        # O print abaixo é só para vocês verificarem o funcionamento, DEVE SER REMOVIDO.
        print("DirectionalLight : ambientIntensity = {0}".format(ambientIntensity))
        print("DirectionalLight : color = {0}".format(color)) # imprime no terminal
        print("DirectionalLight : intensity = {0}".format(intensity)) # imprime no terminal
        print("DirectionalLight : direction = {0}".format(direction)) # imprime no terminal

    @staticmethod
    def pointLight(ambientIntensity, color, intensity, location):
        """Luz pontual."""
        # Fonte de luz pontual em um local 3D no sistema de coordenadas local. Uma fonte
        # de luz pontual emite luz igualmente em todas as direções; ou seja, é omnidirecional.
        # Possui os campos básicos ambientIntensity, cor, intensidade. Um nó PointLight ilumina
        # a geometria em um raio de sua localização. O campo do raio deve ser maior ou igual a
        # zero. A iluminação do nó PointLight diminui com a distância especificada.

        # O print abaixo é só para vocês verificarem o funcionamento, DEVE SER REMOVIDO.
        print("PointLight : ambientIntensity = {0}".format(ambientIntensity))
        print("PointLight : color = {0}".format(color)) # imprime no terminal
        print("PointLight : intensity = {0}".format(intensity)) # imprime no terminal
        print("PointLight : location = {0}".format(location)) # imprime no terminal

    @staticmethod
    def fog(visibilityRange, color):
        """Névoa."""
        # O nó Fog fornece uma maneira de simular efeitos atmosféricos combinando objetos
        # com a cor especificada pelo campo de cores com base nas distâncias dos
        # vários objetos ao visualizador. A visibilidadeRange especifica a distância no
        # sistema de coordenadas local na qual os objetos são totalmente obscurecidos
        # pela névoa. Os objetos localizados fora de visibilityRange do visualizador são
        # desenhados com uma cor de cor constante. Objetos muito próximos do visualizador
        # são muito pouco misturados com a cor do nevoeiro.

        # O print abaixo é só para vocês verificarem o funcionamento, DEVE SER REMOVIDO.
        print("Fog : color = {0}".format(color)) # imprime no terminal
        print("Fog : visibilityRange = {0}".format(visibilityRange))

    @staticmethod
    def timeSensor(cycleInterval, loop):
        """Gera eventos conforme o tempo passa."""
        # Os nós TimeSensor podem ser usados para muitas finalidades, incluindo:
        # Condução de simulações e animações contínuas; Controlar atividades periódicas;
        # iniciar eventos de ocorrência única, como um despertador;
        # Se, no final de um ciclo, o valor do loop for FALSE, a execução é encerrada.
        # Por outro lado, se o loop for TRUE no final de um ciclo, um nó dependente do
        # tempo continua a execução no próximo ciclo. O ciclo de um nó TimeSensor dura
        # cycleInterval segundos. O valor de cycleInterval deve ser maior que zero.

        # Deve retornar a fração de tempo passada em fraction_changed

        # O print abaixo é só para vocês verificarem o funcionamento, DEVE SER REMOVIDO.
        print("TimeSensor : cycleInterval = {0}".format(cycleInterval)) # imprime no terminal
        print("TimeSensor : loop = {0}".format(loop))

        # Esse método já está implementado para os alunos como exemplo
        epoch = time.time()  # time in seconds since the epoch as a floating point number.
        fraction_changed = (epoch % cycleInterval) / cycleInterval

        return fraction_changed

    @staticmethod
    def splinePositionInterpolator(set_fraction, key, keyValue, closed):
        """Interpola não linearmente entre uma lista de vetores 3D."""
        # Interpola não linearmente entre uma lista de vetores 3D. O campo keyValue possui
        # uma lista com os valores a serem interpolados, key possui uma lista respectiva de chaves
        # dos valores em keyValue, a fração a ser interpolada vem de set_fraction que varia de
        # zeroa a um. O campo keyValue deve conter exatamente tantos vetores 3D quanto os
        # quadros-chave no key. O campo closed especifica se o interpolador deve tratar a malha
        # como fechada, com uma transições da última chave para a primeira chave. Se os keyValues
        # na primeira e na última chave não forem idênticos, o campo closed será ignorado.

        # O print abaixo é só para vocês verificarem o funcionamento, DEVE SER REMOVIDO.
        print("SplinePositionInterpolator : set_fraction = {0}".format(set_fraction))
        print("SplinePositionInterpolator : key = {0}".format(key)) # imprime no terminal
        print("SplinePositionInterpolator : keyValue = {0}".format(keyValue))
        print("SplinePositionInterpolator : closed = {0}".format(closed))

        # Abaixo está só um exemplo de como os dados podem ser calculados e transferidos
        value_changed = [0.0, 0.0, 0.0]
        
        return value_changed

    @staticmethod
    def orientationInterpolator(set_fraction, key, keyValue):
        """Interpola entre uma lista de valores de rotação especificos."""
        # Interpola rotações são absolutas no espaço do objeto e, portanto, não são cumulativas.
        # Uma orientação representa a posição final de um objeto após a aplicação de uma rotação.
        # Um OrientationInterpolator interpola entre duas orientações calculando o caminho mais
        # curto na esfera unitária entre as duas orientações. A interpolação é linear em
        # comprimento de arco ao longo deste caminho. Os resultados são indefinidos se as duas
        # orientações forem diagonalmente opostas. O campo keyValue possui uma lista com os
        # valores a serem interpolados, key possui uma lista respectiva de chaves
        # dos valores em keyValue, a fração a ser interpolada vem de set_fraction que varia de
        # zeroa a um. O campo keyValue deve conter exatamente tantas rotações 3D quanto os
        # quadros-chave no key.

        # O print abaixo é só para vocês verificarem o funcionamento, DEVE SER REMOVIDO.
        print("OrientationInterpolator : set_fraction = {0}".format(set_fraction))
        print("OrientationInterpolator : key = {0}".format(key)) # imprime no terminal
        print("OrientationInterpolator : keyValue = {0}".format(keyValue))

        # Abaixo está só um exemplo de como os dados podem ser calculados e transferidos
        value_changed = [0, 0, 1, 0]

        return value_changed
>>>>>>> 2c6e0086

    # Para o futuro (Não para versão atual do projeto.)
    def vertex_shader(self, shader):
        """Para no futuro implementar um vertex shader."""

    def fragment_shader(self, shader):
        """Para no futuro implementar um fragment shader."""<|MERGE_RESOLUTION|>--- conflicted
+++ resolved
@@ -38,37 +38,8 @@
             [0, 0, 1, 0],
             [0, 0, 0, 1]
         ])
-<<<<<<< HEAD
         GL.zBuffer = [[None for x in range(GL.width)] for y in range(GL.height)]
         GL.pilha = []
-=======
-
-    @staticmethod
-    def inside(tri, x, y):
-        # print(f'X:{x}, Y:{y}, TRI:{tri}')
-        x+=0.5
-        y+=0.5
-        # x0, y0, z0 = tri[0], tri[1], tri[2]
-        # x1, y1, z1 = tri[3], tri[4], tri[5]
-        # x2, y2, z2 = tri[6], tri[7], tri[8]
-
-        x0 = tri[0][0]
-        y0 = tri[0][1]
-        
-        x1 = tri[1][0]
-        y1 = tri[1][1]
-
-        x2 = tri[2][0]
-        y2 = tri[2][1]
-
-        L1 = (y1-y0)*x - (x1-x0)*y + y0*(x1-x0) - x0*(y1-y0)
-        L2 = (y2-y1)*x - (x2-x1)*y + y1*(x2-x1) - x1*(y2-y1)
-        L3 = (y0-y2)*x - (x0-x2)*y + y2*(x0-x2) - x2*(y0-y2)
-
-        # print(L1, L2, L3)
-
-        return L1 >= 0 and L2 >= 0 and L3 >= 0 
->>>>>>> 2c6e0086
 
     @staticmethod
     def transform_point(points):
@@ -109,25 +80,15 @@
             b=int(colors['diffuseColor'][2]*255)
             
             tri = [
-<<<<<<< HEAD
                 [point[p][0],point[p][1], point[p][2]],
                 [point[p+1][0],point[p+1][1], point[p+1][2]],
                 [point[p+2][0],point[p+2][1], point[p+2][2]],
-=======
-                [point[p][0],point[p][1]],
-                [point[p+1][0],point[p+1][1]],
-                [point[p+2][0],point[p+2][1]],
->>>>>>> 2c6e0086
+
             ]
 
             for x in range(GL.width):
                 for y in range(GL.height):
-<<<<<<< HEAD
-
                     if GL.inside(tri, x ,y)[0]:
-=======
-                    if GL.inside(tri, x ,y):
->>>>>>> 2c6e0086
                         # gpu.GPU.set_pixel(x, y, r, g, b)
                         gpu.GPU.draw_pixels([x, y], gpu.GPU.RGB8, [r, g, b])  # altera pixel
 
@@ -246,15 +207,11 @@
                                             [0,0,0,1]])
 
         GL.model_world = translation_matrix.dot(rotation_matrix).dot(scale_matrix)
-<<<<<<< HEAD
 
         if (len(GL.pilha) > 1):
             GL.model_world = np.matmul(GL.pilha[-1], GL.model_world)
 
         GL.pilha.append(GL.model_world)
-
-=======
->>>>>>> 2c6e0086
         GL.matrix_mvp = GL.perspectiva.dot(GL.lookat).dot(GL.model_world)
 
 
@@ -308,7 +265,6 @@
             b=int(colors['diffuseColor'][2]*255)
 
             tri = [
-<<<<<<< HEAD
                 [point[i + 2][0], point[i + 2][1], point[i + 2][2]],
                 [point[i + 1][0], point[i + 1][1], point[i + 1][2]], 
                 [point[i][0], point[i][1], point[i][2]], 
@@ -322,21 +278,6 @@
             for x in range(GL.width):
                 for y in range(GL.height):
                     if GL.inside(tri, x ,y)[0]:
-=======
-                [point[i + 2][0], point[i + 2][1]],
-                [point[i + 1][0], point[i + 1][1]], 
-                [point[i][0], point[i][1]], 
-            ]
-            if i % 2 == 0: 
-                tri = [
-                    [point[i][0], point[i][1]], 
-                    [point[i + 1][0], point[i + 1][1]], 
-                    [point[i + 2][0], point[i + 2][1]], 
-                    ]
-            for x in range(GL.width):
-                for y in range(GL.height):
-                    if GL.inside(tri, x ,y):
->>>>>>> 2c6e0086
                         # gpu.GPU.set_pixel(x, y, r, g, b)
                         gpu.GPU.draw_pixels([x, y], gpu.GPU.RGB8, [r, g, b])  # altera pixel
 
@@ -372,7 +313,6 @@
             b=int(colors['diffuseColor'][2]*255)
 
             tri = [
-<<<<<<< HEAD
                 [point[index[i + 2]][0], point[index[i + 2]][1], point[index[i + 2]][2]], 
                 [point[index[i + 1]][0], point[index[i + 1]][1], point[index[i + 1]][2]], 
                 [point[index[i]][0], point[index[i]][1], point[index[i]][2]], 
@@ -386,21 +326,6 @@
             for x in range(GL.width):
                 for y in range(GL.height):
                     if GL.inside(tri, x ,y)[0]:
-=======
-                [point[index[i + 2]][0], point[index[i + 2]][1]], 
-                [point[index[i + 1]][0], point[index[i + 1]][1]], 
-                [point[index[i]][0], point[index[i]][1]], 
-            ]
-            if i % 2 == 0: 
-                tri = [
-                    [point[index[i]][0], point[index[i]][1]], 
-                    [point[index[i + 1]][0], point[index[i + 1]][1]], 
-                    [point[index[i + 2]][0], point[index[i + 2]][1]], 
-                    ]
-            for x in range(GL.width):
-                for y in range(GL.height):
-                    if GL.inside(tri, x ,y):
->>>>>>> 2c6e0086
                         # gpu.GPU.set_pixel(x, y, r, g, b)
                         gpu.GPU.draw_pixels([x, y], gpu.GPU.RGB8, [r, g, b])  # altera pixel
 
@@ -458,7 +383,6 @@
                     if GL.inside(t, x ,y):
                         # gpu.GPU.set_pixel(x, y, r, g, b)
                         gpu.GPU.draw_pixels([x, y], gpu.GPU.RGB8, [r, g, b])  # altera pixel
-<<<<<<< HEAD
 
     @staticmethod
     def inside(vertices, x, y):
@@ -478,8 +402,6 @@
         insido = (L1 >= 0 and L2 >= 0 and L3 >= 0)
         return [insido, alpha, beta, gamma, z]
 
-=======
->>>>>>> 2c6e0086
 
     @staticmethod
     def indexedFaceSet(coord, coordIndex, colorPerVertex, color, colorIndex,
@@ -605,8 +527,6 @@
                         for y in range(GL.height):
                             res = GL.inside(tri, x, y)
                             is_inside, alpha, beta, gamma, z = res[0], res[1], res[2], res[3], res[4]
-
-<<<<<<< HEAD
                             r = int(colors["diffuseColor"][0]*255)
                             g = int(colors["diffuseColor"][1]*255)
                             b = int(colors["diffuseColor"][2]*255)
@@ -622,7 +542,6 @@
                     tri = []
                 else:
                     tri.append(point[coordIndex[i]])
-=======
     @staticmethod
     def sphere(radius, colors):
         """Função usada para renderizar Esferas."""
@@ -761,7 +680,6 @@
         value_changed = [0, 0, 1, 0]
 
         return value_changed
->>>>>>> 2c6e0086
 
     # Para o futuro (Não para versão atual do projeto.)
     def vertex_shader(self, shader):
