--- conflicted
+++ resolved
@@ -58,10 +58,6 @@
     opcoes = [element for element in TESTE if element[0] == escolha][0]
 
 # Roda renderizador com os parâmetros necessário para o exemplo escolhido
-<<<<<<< HEAD
-subprocess.call(["python", "renderizador/renderizador.py"] + opcoes[1:])
     
-=======
 print("Abrindo arquivo: {0}".format(opcoes[2]))
-subprocess.call(["python3", "renderizador/renderizador.py"] + opcoes[1:])
->>>>>>> 2c6e0086
+subprocess.call(["python3", "renderizador/renderizador.py"] + opcoes[1:])